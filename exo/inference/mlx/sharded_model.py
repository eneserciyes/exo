--- conflicted
+++ resolved
@@ -14,26 +14,11 @@
     self.model = model
     self.request_cache: Dict[str, Tuple[str, KVCache]] = {}
 
-<<<<<<< HEAD
-    def step(
-        self,
-        request_id: str,
-        x,
-        pixel_values=None,
-        temp: float = 0.0,
-        top_p: float = 1.0,
-        logit_bias: Optional[Dict[int, float]] = None,
-    ) -> Generator[Tuple[mx.array, mx.array], None, None]:
-        def sample(logits: mx.array) -> Tuple[mx.array, float]:
-            if logit_bias:
-                indices = mx.array(list(logit_bias.keys()))
-                values = mx.array(list(logit_bias.values()))
-                logits[:, indices] += values
-=======
   def step(
     self,
     request_id: str,
     x,
+    pixel_values=None,
     temp: float = 0.0,
     top_p: float = 1.0,
     logit_bias: Optional[Dict[int, float]] = None,
@@ -43,7 +28,6 @@
         indices = mx.array(list(logit_bias.keys()))
         values = mx.array(list(logit_bias.values()))
         logits[:, indices] += values
->>>>>>> 044d189c
 
       if temp == 0:
         token = mx.argmax(logits, axis=-1)
@@ -57,19 +41,13 @@
 
     y = x
 
-<<<<<<< HEAD
-        if request_id not in self.request_cache:
-            self.init_cache(request_id)
-
-        if pixel_values is None:
-            output = self.model(y[None] if self.shard.is_first_layer() else y, cache=self.request_cache[request_id])
-        else:
-            output = self.model(y, pixel_values=pixel_values, cache=self.request_cache[request_id])
-=======
     if request_id not in self.request_cache:
       self.init_cache(request_id)
-    output = self.model(y[None] if self.shard.is_first_layer() else y, cache=self.request_cache[request_id])
->>>>>>> 044d189c
+
+    if pixel_values is None:
+      output = self.model(y[None] if self.shard.is_first_layer() else y, cache=self.request_cache[request_id])
+    else:
+      output = self.model(y, pixel_values=pixel_values, cache=self.request_cache[request_id])
 
     if self.shard.is_last_layer():
       logits = output[:, -1, :]
